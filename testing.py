--- conflicted
+++ resolved
@@ -15,6 +15,7 @@
     Base,
     Catalog,
     Classification,
+    Collection,
     Complaint,
     Contributor,
     CoverageRecord,
@@ -636,8 +637,6 @@
         return
 
 
-<<<<<<< HEAD
-=======
     def _collection(self, name=None, protocol=Collection.OPDS_IMPORT,
                     external_account_id=None, url=None, username=None,
                     password=None):
@@ -651,7 +650,6 @@
         collection.password = password
         return collection
         
->>>>>>> 3e669342
     def _catalog(self, name=u"Faketown Public Library"):
         source, ignore = get_one_or_create(self._db, DataSource, name=name)
         return get_one_or_create(
