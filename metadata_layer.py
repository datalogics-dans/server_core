--- conflicted
+++ resolved
@@ -554,7 +554,7 @@
         kwargs = dict()
         for field in (
                 'title', 'sort_title', 'subtitle', 'language',
-                'medium', 'series', 'publisher', 'imprint',
+                'medium', 'series', 'publisher', 'imprint', 
                 'issued', 'published'
         ):
             kwargs[field] = getattr(edition, field)
@@ -580,12 +580,6 @@
 
         return Metadata(
             data_source=edition.data_source.name,
-<<<<<<< HEAD
-            title=edition.title,
-            subtitle=edition.subtitle,
-            sort_title=edition.sort_title,
-=======
->>>>>>> 6780af79
             primary_identifier=primary_identifier,
             contributors=contributors,
             **kwargs
@@ -933,40 +927,10 @@
         self.log.info(
             "APPLYING METADATA TO EDITION: %s",  self.title
         )
-<<<<<<< HEAD
-        if self.title:
-            edition.title = self.title
-        if self.subtitle:
-            edition.subtitle = self.subtitle
-        if self.language:
-            edition.language = self.language
-        if self.medium:
-            edition.medium = self.medium
-        if self.series:
-            edition.series = self.series
-        if self.series_position:
-            edition.series_position = self.series_position
-        if self.publisher:
-            edition.publisher = self.publisher
-        if self.imprint:
-            edition.imprint = self.imprint
-        if self.issued:
-            edition.issued = self.issued
-        if self.published:
-            edition.published = self.published
-        if self.permanent_work_id:
-            edition.permanent_work_id = self.permanent_work_id
-
-        # Create equivalencies between all given identifiers and
-        # the edition's primary identifier.
-
-        self.update_contributions(_db, edition, metadata_client,
-=======
-
 
         for field in (
-                'title', 'subtitle', 'language',
-                'medium', 'series', 'publisher', 'imprint',
+                'title', 'subtitle', 'language', 'medium',
+                'series', 'series_position', 'publisher', 'imprint',
                 'issued', 'published', 'permanent_work_id'
         ):
             old_edition_value = getattr(edition, field)
@@ -979,9 +943,7 @@
         # Create equivalencies between all given identifiers and
         # the edition's primary identifier.
         self.update_contributions(_db, edition, metadata_client, 
->>>>>>> 6780af79
                                   replace.contributions)
-
 
         # TODO: remove equivalencies when replace.identifiers is True.
         if self.identifiers is not None:
@@ -1047,9 +1009,6 @@
             if dirty:
                 identifier.links = surviving_hyperlinks
 
-<<<<<<< HEAD
-=======
-
         # TODO:  remove below comment.
         # now that pool uses a composite edition, we must create that edition before 
         # calculating any links
@@ -1059,8 +1018,7 @@
         # pool gets set, but when we call apply() from test_metadata.py:TestMetadataImporter.test_measurements, 
         # pool is not set.  If we're going to rely on the pool getting its edition set here, then 
         # it's problematic that pool isn't always being set in this method.
-        
->>>>>>> 6780af79
+
         link_data_source = self.license_data_source(_db) or data_source
         link_objects = {}
 
@@ -1079,35 +1037,6 @@
 
         self.set_default_rights_uri(data_source)
 
-<<<<<<< HEAD
-        for format in self.formats:
-            if format.link:
-                link = format.link
-                if not format.content_type:
-                    format.content_type = link.media_type
-                # TODO: I think it's always true that this link
-                # already exists--it was created earlier while we were
-                # iterating over self.links. It would be more
-                # efficient and less error-prone to keep track of the
-                # link objects rather than calling add_link again.
-                link_obj, ignore = identifier.add_link(
-                    rel=link.rel, href=link.href, data_source=link_data_source,
-                    license_pool=pool, media_type=link.media_type,
-                    content=link.content
-                )
-                resource = link_obj.resource
-            else:
-                resource = None
-            if pool:
-                pool.set_delivery_mechanism(
-                    format.content_type, format.drm_scheme, resource
-                )
-
-        if pool and replace.rights:
-            pool.set_rights_status(self.rights_uri)
-
-=======
->>>>>>> 6780af79
         # Apply all measurements to the primary identifier
         for measurement in self.measurements:
             identifier.add_measurement(
