--- conflicted
+++ resolved
@@ -392,8 +392,9 @@
                     external_account_id=u'c'
                 )
             )
-<<<<<<< HEAD
-        collection.set_setting('website_id', 'd')
+        collection.external_integration.username = u'a'
+        collection.external_integration.password = u'b'
+        collection.external_integration.set_setting('website_id', 'd')
         library.collections.append(collection)
         return collection
     
@@ -401,12 +402,6 @@
         self.access_token_requests = []
         self.requests = []
         self.responses = []
-=======
-            collection.external_integration.username = u'a'
-            collection.external_integration.password = u'b'
-            collection.external_integration.set_setting('website_id', 'd')
-            library.collections.append(collection)
->>>>>>> ba649b10
         
         # The constructor will always make a request for the collection token.
         self.queue_response(
