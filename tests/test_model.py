--- conflicted
+++ resolved
@@ -5346,11 +5346,7 @@
 
 
     def test_explain(self):
-<<<<<<< HEAD
-        """Test that Library.explain gives all relevant information
-=======
         """Test that Collection.explain gives all relevant information
->>>>>>> 3e669342
         about a Library.
         """
         collection, ignore = get_one_or_create(
@@ -5373,11 +5369,7 @@
              'Used by library: "The only library"',
              'External account ID: "id"',
              'URL: "url"',
-<<<<<<< HEAD
-             'Username: "url"',
-=======
              'Username: "username"',
->>>>>>> 3e669342
              'Setting "setting": "value"'
         ],
             data
@@ -5386,8 +5378,6 @@
         with_password = collection.explain(include_password=True)
         assert 'Password: "password"' in with_password
 
-<<<<<<< HEAD
-=======
         # If the collection is the child of another collection,
         # its parent is mentioned.
         child = Collection(
@@ -5399,7 +5389,6 @@
              'External account ID: "id2"'],
             data
         )
->>>>>>> 3e669342
 
 class TestCatalog(DatabaseTest):
 
