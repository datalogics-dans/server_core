import argparse
import datetime
import imp
import logging
import os
import random
import re
import requests
import string
import time
import uuid
from requests.exceptions import (
    ConnectionError, 
    HTTPError,
)
import sys
import traceback
import unicodedata

from collections import defaultdict
import json
from nose.tools import set_trace
from sqlalchemy import create_engine
from sqlalchemy.sql.functions import func
from sqlalchemy.orm.exc import (
    NoResultFound,
    MultipleResultsFound,
)
from sqlalchemy.orm.session import Session

from app_server import ComplaintController
from axis import Axis360BibliographicCoverageProvider
from config import Configuration, CannotLoadConfiguration
from metadata_layer import ReplacementPolicy
from model import (
    get_one,
    get_one_or_create,
    production_session,
    Collection,
    Complaint, 
    Contributor, 
    CoverageRecord, 
    CustomList,
    DataSource,
    Edition,
    Identifier,
    Library,
    LicensePool,
    Patron,
    PresentationCalculationPolicy,
    Subject,
    Timestamp,
    Work,
    WorkCoverageRecord,
    WorkGenre,
)
from external_search import ExternalSearchIndex
from monitor import SubjectAssignmentMonitor
from nyt import NYTBestSellerAPI
from opds_import import OPDSImportMonitor
from oneclick import OneClickAPI, MockOneClickAPI
from overdrive import OverdriveBibliographicCoverageProvider
from threem import ThreeMBibliographicCoverageProvider
from util.opds_writer import OPDSFeed
from util.personal_names import (
    contributor_name_match_ratio, 
    display_name_to_sort_name, 
    is_corporate_name
)

<<<<<<< HEAD
from bibliotheca import (
    BibliothecaBibliographicCoverageProvider,
)
=======
>>>>>>> 9d870bcc


class Script(object):

    @property
    def _db(self):
        if not hasattr(self, "_session"):
            self._session = production_session()
        return self._session

    @property
    def log(self):
        if not hasattr(self, '_log'):
            logger_name = getattr(self, 'name', None)
            self._log = logging.getLogger(logger_name)
        return self._log        

    @property
    def data_directory(self):
        return Configuration.data_directory()

    @classmethod
    def parse_command_line(cls, _db=None, cmd_args=None):
        parser = cls.arg_parser()
        return parser.parse_known_args(cmd_args)[0]

    @classmethod
    def arg_parser(cls):
        raise NotImplementedError()

    @classmethod
    def parse_time(cls, time_string):
        """Try to pass the given string as a time."""
        if not time_string:
            return None
        for format in ('%Y-%m-%d', '%m/%d/%Y', '%Y%m%d'):
            for hours in ('', ' %H:%M:%S'):
                full_format = format + hours
                try:
                    parsed = datetime.datetime.strptime(
                        time_string, full_format
                    )
                    return parsed
                except ValueError, e:
                    continue
        raise ValueError("Could not parse time: %s" % time_string)

    def __init__(self, _db=None):
        """Basic constructor.

        :_db: A database session to be used instead of
        creating a new one. Useful in tests.
        """
        if _db:
            self._session = _db

    def run(self):
        self.load_configuration()
        DataSource.well_known_sources(self._db)
        try:
            self.do_run()
        except Exception, e:
            logging.error(
                "Fatal exception while running script: %s", e,
                exc_info=e
            )
            raise e

    def load_configuration(self):
        if not Configuration.instance:
            Configuration.load()


class RunMonitorScript(Script):

    def __init__(self, monitor, **kwargs):
        if callable(monitor):
            monitor = monitor(self._db, **kwargs)
        self.monitor = monitor
        self.name = self.monitor.service_name

    def do_run(self):
        self.monitor.run()


class RunCollectionMonitorScript(Script):
    """Run a CollectionMonitor on every Collection that implements a
    certain protocol.

    TODO: Currently the Monitors are run one at a time. It should
    be possible to take a command-line argument that runs all the
    Monitors in batches, each in its own thread.
    """

    def __init__(self, monitor_class, _db=None, **kwargs):
        """Constructor.
        
        :param monitor_class: A class object that derives from 
            CollectionMonitor.
        :param kwargs: Keyword arguments to pass into the `monitor_class`
            constructor each time it's called.
        """
        super(RunCollectionMonitorScript, self).__init__(_db)
        self.monitor_class = monitor_class
        self.name = self.monitor_class.SERVICE_NAME
        self.kwargs = kwargs
        
    def do_run(self):
        """Instantiate a Monitor for every appropriate Collection,
        and run them, in order.
        """
        for monitor in self.monitor_class.all(self._db, **self.kwargs):
            monitor.run()


class RunCoverageProvidersScript(Script):
    """Alternate between multiple coverage providers."""
    def __init__(self, providers):
        self.providers = []
        for i in providers:
            if callable(i):
                i = i(self._db)
            self.providers.append(i)

    def do_run(self):
        offsets = dict()
        providers = list(self.providers)
        while providers:
            random.shuffle(providers)
            for provider in providers:
                offset = offsets.get(provider, 0)
                self.log.debug(
                    "Running %s with offset %s", provider.service_name, offset
                )
                offset = provider.run_once_and_update_timestamp(offset)
                self.log.debug(
                    "Completed %s, new offset is %s", provider.service_name, offset
                )
                if offset is None:
                    # We're done with this provider for now.
                    if provider in offsets:
                        del offsets[provider]
                    if provider in providers:
                        providers.remove(provider)
                else:
                    offsets[provider] = offset


class RunCollectionCoverageProviderScript(RunCoverageProvidersScript):
    """Run the same CoverageProvider code for all Collections that
    implement its protocol.
    """
    def __init__(self, provider_class, _db=None, **kwargs):
        _db = _db or self._db
        providers = list(provider_class.all(_db, **kwargs))
        super(RunCollectionCoverageProviderScript, self).__init__(providers)

                    
class InputScript(Script):
    @classmethod
    def read_stdin_lines(self, stdin):
        """Read lines from a (possibly mocked, possibly empty) standard input."""
        if stdin is not sys.stdin or not os.isatty(0):
            # A file has been redirected into standard input. Grab its
            # lines.
            lines = [x.strip() for x in stdin.readlines()]
        else:
            lines = []
        return lines
    
                    
class IdentifierInputScript(InputScript):
    """A script that takes identifiers as command line inputs."""

    @classmethod
    def parse_command_line(cls, _db=None, cmd_args=None, stdin=sys.stdin, 
                           *args, **kwargs):
        parser = cls.arg_parser()
        parsed = parser.parse_args(cmd_args)
        stdin = cls.read_stdin_lines(stdin)
        return cls.look_up_identifiers(_db, parsed, stdin, *args, **kwargs)

    @classmethod
    def look_up_identifiers(cls, _db, parsed, stdin_identifier_strings, *args, **kwargs):
        """Turn identifiers as specified on the command line into
        real database Identifier objects.
        """
        data_source = None
        if parsed.identifier_data_source:
            data_source = DataSource.lookup(_db, parsed.identifier_data_source)

        if _db and parsed.identifier_type:
            # We can also call parse_identifier_list.
            identifier_strings = parsed.identifier_strings
            if stdin_identifier_strings:
                identifier_strings = (
                    identifier_strings + stdin_identifier_strings
                )
            parsed.identifiers = cls.parse_identifier_list(
                _db, parsed.identifier_type, data_source,
                identifier_strings, *args, **kwargs
            )
        else:
            # The script can call parse_identifier_list later if it
            # wants to.
            parsed.identifiers = None
        return parsed

    @classmethod
    def arg_parser(cls):
        parser = argparse.ArgumentParser()
        parser.add_argument(
            '--identifier-type', 
            help='Process identifiers of this type. If IDENTIFIER is not specified, all identifiers of this type will be processed. If IDENTIFIER is specified, this argument is required.'
        )
        parser.add_argument(
            '--identifier-data-source',
            help='Process only identifiers which have a LicensePool associated with this DataSource'
        )
        parser.add_argument(
            'identifier_strings',
            help='A specific identifier to process.',
            metavar='IDENTIFIER', nargs='*'
        )
        return parser

    @classmethod
    def parse_identifier_list(
            cls, _db, identifier_type, data_source, arguments, autocreate=False
    ):
        """Turn a list of identifiers into a list of Identifier objects.

        The list of arguments is probably derived from a command-line
        parser such as the one defined in
        IdentifierInputScript.arg_parser().

        This makes it easy to identify specific identifiers on the
        command line. Examples:

        1 2
        
        a b c
        """
        identifiers = []

        if not identifier_type:
            raise ValueError("No identifier type specified!")

        if len(arguments) == 0:
            if data_source:
                identifiers = _db.query(Identifier).\
                    join(Identifier.licensed_through).\
                    filter(
                        Identifier.type==identifier_type,
                        LicensePool.data_source==data_source
                    ).all()
            return identifiers

        for arg in arguments:
            identifier, ignore = Identifier.for_foreign_id(
                _db, identifier_type, arg, autocreate=autocreate
            )
            if not identifier:
                logging.warn(
                    "Could not load identifier %s/%s", identifier_type, arg
                )
            if identifier:
                identifiers.append(identifier)
        return identifiers


class PatronInputScript(InputScript):
    """A script that operates on one or more Patrons."""

    @classmethod
    def parse_command_line(cls, _db=None, cmd_args=None, stdin=sys.stdin, 
                           *args, **kwargs):
        parser = cls.arg_parser()
        parsed = parser.parse_args(cmd_args)
        if stdin:
            stdin = cls.read_stdin_lines(stdin)
        return cls.look_up_patrons(_db, parsed, stdin, *args, **kwargs)

    @classmethod
    def arg_parser(cls):
        parser = argparse.ArgumentParser()
        parser.add_argument(
            'identifiers',
            help='A specific patron identifier to process.',
            metavar='IDENTIFIER', nargs='*'
        )
        return parser

    @classmethod
    def look_up_patrons(cls, _db, parsed, stdin_patron_strings, *args, **kwargs):
        """Turn patron identifiers as specified on the command line into real
        Patron objects.
        """
        if _db:
            patron_strings = parsed.identifiers
            if stdin_patron_strings:
                patron_strings = (
                    patron_strings + stdin_patron_strings
                )
            parsed.patrons = cls.parse_patron_list(
                _db, patron_strings, *args, **kwargs
            )
        else:
            # Database is not active yet. The script can call
            # parse_patron_list later if it wants to.
            parsed.patrons = None
        return parsed

    @classmethod
    def parse_patron_list(cls, _db, arguments):
        """Turn a list of patron identifiers into a list of Patron objects.

        The list of arguments is probably derived from a command-line
        parser such as the one defined in
        PatronInputScript.arg_parser().
        """
        if len(arguments) == 0:
            return []
        patrons = []
        for arg in arguments:
            if not arg:
                continue
            for field in (Patron.authorization_identifier, Patron.username,
                          Patron.external_identifier):
                try:
                    patron = _db.query(Patron).filter(field==arg).one()
                except NoResultFound:
                    continue
                except MultipleResultsFound:
                    continue
                if patron:
                    patrons.append(patron)
                    break
            else:
                logging.warn(
                    "Could not find patron %s", arg
                )
        return patrons

    def do_run(self, *args, **kwargs):
        parsed = self.parse_command_line(self._db, *args, **kwargs)
        self.process_patrons(parsed.patrons)

    def process_patrons(self, patrons):
        for patron in patrons:
            self.process_patron(patron)

    def process_patron(self, patron):
        raise NotImplementedError()


class SubjectInputScript(Script):
    """A script whose command line filters the set of Subjects.

    :return: a 2-tuple (subject type, subject filter) that can be
    passed into the SubjectSweepMonitor constructor.
    """
    
    @classmethod
    def arg_parser(cls):
        parser = argparse.ArgumentParser()
        parser.add_argument(
            '--subject-type', 
            help='Process subjects of this type'
        )
        parser.add_argument(
            '--subject-filter', 
            help='Process subjects whose names or identifiers match this substring'
        )
        return parser


class RunCoverageProviderScript(IdentifierInputScript):
    """Run a single coverage provider."""

    @classmethod
    def arg_parser(cls):
        parser = IdentifierInputScript.arg_parser()
        parser.add_argument(
            '--cutoff-time', 
            help='Update existing coverage records if they were originally created after this time.'
        )
        return parser

    @classmethod
    def parse_command_line(cls, _db, cmd_args=None, stdin=sys.stdin, 
                           *args, **kwargs):
        parser = cls.arg_parser()
        parsed = parser.parse_args(cmd_args)
        stdin = cls.read_stdin_lines(stdin)
        parsed = cls.look_up_identifiers(_db, parsed, stdin, *args, **kwargs)
        if parsed.cutoff_time:
            parsed.cutoff_time = cls.parse_time(parsed.cutoff_time)
        return parsed

    def __init__(self, provider, _db=None, cmd_args=None, **provider_arguments):

        super(RunCoverageProviderScript, self).__init__(_db)
        parsed_args = self.parse_command_line(self._db, cmd_args)
        if callable(provider):
            if parsed_args.identifier_type:
                self.identifier_type = parsed_args.identifier_type
                self.identifier_types = [self.identifier_type]
            else:
                self.identifier_type = None
                self.identifier_types = []

            if parsed_args.identifiers:
                self.identifiers = parsed_args.identifiers
            else:
                self.identifiers = []

            kwargs = self.extract_additional_command_line_arguments()
            kwargs.update(provider_arguments)

            provider = provider(
                self._db,
                cutoff_time=parsed_args.cutoff_time,
                **kwargs
            )
        self.provider = provider
        self.name = self.provider.service_name


    def extract_additional_command_line_arguments(self):
        """A hook method for subclasses.
        
        Turns command-line arguments into additional keyword arguments
        to the CoverageProvider constructor.

        By default, pass in a value used only by CoverageProvider
        (as opposed to WorkCoverageProvider).
        """
        return {
            "input_identifiers" : self.identifiers, 
        }


    def do_run(self):
        if self.identifiers:
            self.provider.run_on_specific_identifiers(self.identifiers)
        else:
            self.provider.run()


class BibliographicRefreshScript(RunCoverageProviderScript):
    """Refresh the core bibliographic data for Editions direct from the
    license source.

    This covers all known sources of licensed content.
    """
    def __init__(self, **metadata_replacement_args):
        
        self.metadata_replacement_policy = ReplacementPolicy.from_metadata_source(
            **metadata_replacement_args
        )

    def do_run(self):
        args = self.parse_command_line(self._db)
        if args.identifiers:
            # This script is being invoked to fix a problem.
            # Make sure to always recalculate OPDS feeds and reindex the
            # work.
            self.metadata_replacement_policy.presentation_calculation_policy = (
                PresentationCalculationPolicy.recalculate_everything()
            )
            for identifier in args.identifiers:
                self.refresh_metadata(identifier)
        else:
            # This script is being invoked to provide general coverage,
            # so we'll only recalculate OPDS feeds and reindex the work
            # if something actually changes.
            for provider_class in (
                    BibliothecaBibliographicCoverageProvider,
                    OverdriveBibliographicCoverageProvider,
                    Axis360BibliographicCoverageProvider
            ):
                try:
                    provider = provider_class(
                        self._db, 
                        cutoff_time=args.cutoff_time
                    )
                except CannotLoadConfiguration, e:
                    self.log.info(
                        'Cannot create provider: "%s" Assuming this is intentional and proceeding.',
                        str(e)
                    )
                    provider = None
                try:
                    if provider:
                        provider.run()
                except Exception, e:
                    self.log.error(
                        "Error in %r, moving on to next source.",
                        provider, exc_info=e
                    )
        self._db.commit()

    def refresh_metadata(self, identifier):
        provider = None
        if identifier.type==Identifier.BIBLIOTHECA_ID:
            provider = BibliothecaBibliographicCoverageProvider
        elif identifier.type==Identifier.OVERDRIVE_ID:
            provider = OverdriveBibliographicCoverageProvider
        elif identifier.type==Identifier.AXIS_360_ID:
            provider = Axis360BibliographicCoverageProvider
        else:
            self.log.warn("Cannot update coverage for %r" % identifier)
        if provider:
            provider = provider(
                self._db, 
                metadata_replacement_policy=self.metadata_replacement_policy,
            )
            provider.ensure_coverage(identifier, force=True)


class ShowLibrariesScript(Script):
    """Show information about the libraries on a server."""
    
    name = "List the libraries on this server."
    @classmethod
    def arg_parser(cls):
        parser = argparse.ArgumentParser()
        parser.add_argument(
            '--short-name',
            help='Only display information for the library with the given short name',
        )
        parser.add_argument(
            '--show-registry-shared-secret',
            help='Print out the secret shared with the library registry.',
            action='store_true'
        )
        return parser
    
    def do_run(self, _db=None, cmd_args=None, output=sys.stdout):
        _db = _db or self._db
        args = self.parse_command_line(_db, cmd_args=cmd_args)
        if args.short_name:
            library = get_one(
                _db, Library, short_name=args.short_name
            )
            libraries = [library]
        else:
            libraries = _db.query(Library).order_by(Library.name).all()
        if not libraries:
            output.write("No libraries found.\n")
        for library in libraries:
            output.write(
                "\n".join(
                    library.explain(
                        include_library_registry_shared_secret=
                        args.show_registry_shared_secret
                    )
                )
            )
            output.write("\n")

        
class ConfigureLibraryScript(Script):
    """Create a library or change its settings."""
    name = "Change a library's settings"

    @classmethod
    def arg_parser(cls):
        parser = argparse.ArgumentParser()
        parser.add_argument(
            '--name',
            help='Official name of the library',
        )
        parser.add_argument(
            '--short-name',
            help='Short name of the library',
        )
        parser.add_argument(
            '--library-registry-short-name',
            help='Short name of the library, as used on the library registry',
        )
        parser.add_argument(
            '--library-registry-shared-secret',
            help='Set the library registry shared secret to a specific value.',
        )
        parser.add_argument(
            '--random-library-registry-shared-secret',
            help='Set the library registry shared secret to a random value.',
            action='store_true',
        )
        return parser

    def do_run(self, _db=None, cmd_args=None, output=sys.stdout):
        _db = _db or self._db
        args = self.parse_command_line(_db, cmd_args=cmd_args)
        if (args.random_library_registry_shared_secret
            and args.library_registry_shared_secret):
            raise ValueError(
                "You can't set the shared secret to a random value and a specific value at the same time."
            )
       
        if not args.short_name:
            raise ValueError(
                "You must identify the library by its short name."
            )

        # Are we talking about an existing library?
        libraries = _db.query(Library).all()

        if libraries:
            # Currently there can only be one library, and one already exists.
            [library] = libraries
            if args.short_name and library.short_name != args.short_name:
                raise ValueError("Could not locate library '%s'" % args.short_name)
        else:
            # No existing library. Make one.
            library, ignore = get_one_or_create(
                _db, Library, create_method_kwargs=dict(
                    uuid=str(uuid.uuid4())
                )
            )

        if args.random_library_registry_shared_secret:
            if library.library_registry_shared_secret:
                raise ValueError(
                    "Cowardly refusing to overwrite an existing shared secret with a random value."
                )
            else:
                args.library_registry_shared_secret = "".join(
                    [random.choice('1234567890abcdef') for x in range(32)]
                )
            
        if args.name:
            library.name = args.name
        if args.short_name:
            library.short_name = args.short_name
        if args.library_registry_short_name:
            library.library_registry_short_name = args.library_registry_short_name
        if args.library_registry_shared_secret:
            library.library_registry_shared_secret = args.library_registry_shared_secret
        _db.commit()
        output.write("Configuration settings stored.\n")
        output.write("\n".join(library.explain()))
        output.write("\n")


class ShowCollectionsScript(Script):
    """Show information about the collections on a server."""
    
    name = "List the collections on this server."
    @classmethod
    def arg_parser(cls):
        parser = argparse.ArgumentParser()
        parser.add_argument(
            '--name',
            help='Only display information for the collection with the given name',
        )
        parser.add_argument(
            '--show-password',
            help='Display collection passwords.',
            action='store_true'
        )
        return parser
    
    def do_run(self, _db=None, cmd_args=None, output=sys.stdout):
        _db = _db or self._db
        args = self.parse_command_line(_db, cmd_args=cmd_args)
        if args.name:
            collection = get_one(_db, Collection, name=args.name)
            collections = [collection]
        else:
            collections = _db.query(Collection).order_by(Collection.name).all()
        if not collections:
            output.write("No collections found.\n")
        for collection in collections:
            output.write(
                "\n".join(
                    collection.explain(include_password=args.show_password)
                )
            )
            output.write("\n")


class ConfigureCollectionScript(Script):
    """Create a collection or change its settings."""
    name = "Change a collection's settings"

    @classmethod
    def parse_command_line(cls, _db=None, cmd_args=None):
        parser = cls.arg_parser(_db)
        return parser.parse_known_args(cmd_args)[0]
    
    @classmethod
    def arg_parser(cls, _db):
        parser = argparse.ArgumentParser()
        parser.add_argument(
            '--name',
            help='Name of the collection',
            required=True
        )
        parser.add_argument(
            '--protocol',
            help='Protocol used to get licenses. Possible values: "%s"' % (
                '", "'.join(Collection.PROTOCOLS)
            )
        )
        parser.add_argument(
            '--external-account-id',
            help='The ID of this collection according to the license source. Sometimes called a "library ID".',
        )
        parser.add_argument(
            '--url',
            help='Run the acquisition protocol against this URL.',
        )
        parser.add_argument(
            '--username',
            help='Use this username to authenticate with the acquisition protocol. Sometimes called a "key".',
        )
        parser.add_argument(
            '--password',
            help='Use this password to authenticate with the acquisition protocol. Sometimes called a "secret".',
        )
        parser.add_argument(
            '--setting',
            help='Set a protocol-specific setting on the collection, such as Overdrive\'s "website_id". Format: --setting="website_id=89"',
            action="append",
        )
        library_names = cls._library_names(_db)
        if library_names:
            parser.add_argument(
                '--library',
                help='Associate this collection with the given library. Possible libraries: %s' % library_names,
                action="append",
            )
        
        return parser

    @classmethod
    def _library_names(self, _db):
        """Return a string that lists known library names."""
        library_names = [x.short_name for x in _db.query(
            Library).order_by(Library.short_name)
        ]
        if library_names:
            return '"' + '", "'.join(library_names) + '"'
        return ""
    
    def do_run(self, _db=None, cmd_args=None, output=sys.stdout):
        _db = _db or self._db
        args = self.parse_command_line(_db, cmd_args=cmd_args)

        # Find or create the collection
        protocol = None
        if args.protocol:
            protocol = args.protocol
            
        collection = get_one(_db, Collection, name=args.name)
        if not collection:
            if protocol:
                collection, is_new = get_one_or_create(
                    _db, Collection, name=args.name, protocol=protocol
                )
            else:
                raise ValueError(
                    'No collection called "%s". You can create it, but you must specify a protocol.' % args.name
                )
        if protocol:
            collection.protocol = protocol
        if args.external_account_id:
            collection.external_account_id = args.external_account_id

        integration = collection.external_integration
        if args.url:
            integration.url = args.url
        if args.username:
            integration.username = args.username
        if args.password:
            integration.password = args.password
        if args.setting:
            for setting in args.setting:
                if not '=' in setting:
                    raise ValueError(
                        'Incorrect format for setting: "%s". Should be "key=value"'
                        % setting
                    )
                key, value = setting.split('=', 1)
                integration.setting(key).value = value

        if hasattr(args, 'library'):
            for name in args.library:
                library = get_one(_db, Library, short_name=name)
                if not library:
                    library_names = self._library_names(_db)
                    message = 'No such library: "%s".' % name
                    if library_names:
                        message += " I only know about: %s" % library_names
                    raise ValueError(message)
                if collection not in library.collections:
                    library.collections.append(collection)
        _db.commit()
        output.write("Configuration settings stored.\n")
        output.write("\n".join(collection.explain()))
        output.write("\n")


class AddClassificationScript(IdentifierInputScript):
    name = "Add a classification to an identifier"

    @classmethod
    def arg_parser(cls):
        parser = IdentifierInputScript.arg_parser()
        parser.add_argument(
            '--subject-type', 
            help='The type of the subject to add to each identifier.',
            required=True
        )
        parser.add_argument(
            '--subject-identifier', 
            help='The identifier of the subject to add to each identifier.'
        )        
        parser.add_argument(
            '--subject-name', 
            help='The name of the subject to add to each identifier.'
        )        
        parser.add_argument(
            '--data-source', 
            help='The data source to use when classifying.',
            default=DataSource.MANUAL
        )     
        parser.add_argument(
            '--weight', 
            help='The weight to use when classifying.',
            type=int,
            default=1000
        )     
        parser.add_argument(
            '--create-subject', 
            help="Add the subject to the database if it doesn't already exist",
            action='store_const',
            const=True
        )     
        return parser
    
    def __init__(self, _db=None, cmd_args=None):
        _db = _db or self._db
        args = self.parse_command_line(_db, cmd_args=cmd_args)
        self.identifier_type = args.identifier_type
        self.identifiers = args.identifiers
        subject_type = args.subject_type
        subject_identifier = args.subject_identifier
        subject_name = args.subject_name
        if not subject_name and not subject_identifier:
            raise ValueError(
                "Either subject-name or subject-identifier must be provided."
            )
        self.data_source = DataSource.lookup(_db, args.data_source)
        self.weight = args.weight
        self.subject, ignore = Subject.lookup(
            _db, subject_type, subject_identifier, subject_name,
            autocreate=args.create_subject
        )
        
    def run(self):
        policy = PresentationCalculationPolicy(
            choose_edition=False, 
            set_edition_metadata=False,
            classify=True,
            choose_summary=False, 
            calculate_quality=False,
            choose_cover=False,
            regenerate_opds_entries=True,
            update_search_index=True,
            verbose=True,
        )
        if self.subject:
            for identifier in self.identifiers:
                identifier.classify(
                    self.data_source, self.subject.type,
                    self.subject.identifier, self.subject.name,
                    self.weight
                )
                work = identifier.work
                if work:
                    work.calculate_presentation(policy=policy)
        else:
            self.log.warn("Could not locate subject, doing nothing.")


class WorkProcessingScript(IdentifierInputScript):

    name = "Work processing script"

    def __init__(self, force=False, batch_size=10, _db=None):
        if _db:
            self._session = _db

        args = self.parse_command_line(self._db)
        self.identifier_type = args.identifier_type
        self.identifiers = args.identifiers
        self.data_source = args.identifier_data_source

        self.batch_size = batch_size
        self.query = self.make_query(
            self._db, self.identifier_type, self.identifiers, self.data_source,
            log=self.log
        )
        self.force = force

    @classmethod
    def make_query(self, _db, identifier_type, identifiers, data_source, log=None):
        query = _db.query(Work)
        if identifiers or identifier_type:
            query = query.join(Work.license_pools).join(
                LicensePool.identifier
            )

        if identifiers:
            if log:
                log.info(
                    'Restricted to %d specific identifiers.' % len(identifiers)
                )
            query = query.filter(
                LicensePool.identifier_id.in_([x.id for x in identifiers])
            )
        elif data_source:
            if log:
                log.info(
                    'Restricted to identifiers from DataSource "%s".', data_source
                )
            source = DataSource.lookup(_db, data_source)
            query = query.filter(LicensePool.data_source==source)

        if identifier_type:
            if log:
                log.info(
                    'Restricted to identifier type "%s".' % identifier_type
                )
            query = query.filter(Identifier.type==identifier_type)

        if log:
            log.info(
                "Processing %d works.", query.count()
            )
        return query.order_by(Work.id)

    def do_run(self):
        works = True
        offset = 0
        while works:
            works = self.query.offset(offset).limit(self.batch_size).all()
            for work in works:
                self.process_work(work)
            offset += self.batch_size
            self._db.commit()
        self._db.commit()

    def process_work(self, work):
        raise NotImplementedError()      


class WorkConsolidationScript(WorkProcessingScript):
    """Given an Identifier, make sure all the LicensePools for that
    Identifier are in Works that follow these rules:

    a) For a given permanent work ID, there may be at most one Work
    containing open-access LicensePools.

    b) Each non-open-access LicensePool has its own individual Work.
    """

    name = "Work consolidation script"

    def make_query(self, _db, identifier_type, identifiers, log=None):
        # We actually process LicensePools, not Works.
        qu = _db.query(LicensePool).join(LicensePool.identifier)
        if identifier_type:
            qu = qu.filter(Identifier.type==identifier_type)
        if identifiers:
            qu = qu.filter(
                Identifier.identifier.in_([x.identifier for x in identifiers])
            )
        return qu

    def process_work(self, work):
        # We call it 'work' for signature compatibility with the superclass,
        # but it's actually a LicensePool.
        licensepool = work
        licensepool.calculate_work()

    def do_run(self):
        super(WorkConsolidationScript, self).do_run()
        qu = self._db.query(Work).outerjoin(Work.license_pools).filter(
            LicensePool.id==None
        )
        self.log.info(
            "Deleting %d Works that have no LicensePools." % qu.count()
        )
        for i in qu:
            self._db.delete(i)
        self._db.commit()


class WorkPresentationScript(WorkProcessingScript):
    """Calculate the presentation for Work objects."""

    # Do a complete recalculation of the presentation.
    policy = PresentationCalculationPolicy()

    def process_work(self, work):
        work.calculate_presentation(policy=self.policy)


class WorkClassificationScript(WorkPresentationScript):
    """Recalculate the classification--and nothing else--for Work objects.
    """
    policy = PresentationCalculationPolicy(
        choose_edition=False,
        set_edition_metadata=False,
        classify=True,
        choose_summary=False,
        calculate_quality=False,
        choose_cover=False,
        regenerate_opds_entries=False, 
        update_search_index=False,
    )


class WorkOPDSScript(WorkPresentationScript):
    """Recalculate the OPDS entries and search index entries for Work objects.

    This is intended to verify that a problem has already been resolved and just
    needs to be propagated to these two 'caches'.
    """
    policy = PresentationCalculationPolicy(
        choose_edition=False,
        set_edition_metadata=False,
        classify=True,
        choose_summary=False,
        calculate_quality=False,
        choose_cover=False,
        regenerate_opds_entries=True, 
        update_search_index=True,
    )


class CustomListManagementScript(Script):
    """Maintain a CustomList whose membership is determined by a
    MembershipManager.
    """

    def __init__(self, manager_class,
                 data_source_name, list_identifier, list_name,
                 primary_language, description,
                 **manager_kwargs
             ):
        data_source = DataSource.lookup(self._db, data_source_name)
        self.custom_list, is_new = get_one_or_create(
            self._db, CustomList,
            data_source_id=data_source.id,
            foreign_identifier=list_identifier,
        )
        self.custom_list.primary_language = primary_language
        self.custom_list.description = description
        self.membership_manager = manager_class(
            self.custom_list, **manager_kwargs
        )

    def run(self):
        self.membership_manager.update()
        self._db.commit()


class OneClickImportScript(Script):
    """Import all books from a OneClick-subscribed library catalog."""

    def __init__(self, collection=None, api_class=OneClickAPI,
                 **api_class_kwargs):
        _db = Session.object_session(collection)
        super(OneClickImportScript, self).__init__(_db=_db)
        self.api = api_class(collection, **api_class_kwargs)

    def do_run(self):
        self.log.info("OneClickImportScript.do_run().")
        items_transmitted, items_created = self.api.populate_all_catalog()
        result_string = "OneClickImportScript: %s items transmitted, %s items saved to DB" % (items_transmitted, items_created)
        self.log.info(result_string)


class OneClickDeltaScript(OneClickImportScript):
    """Import book deletions, additions, and metadata changes for a 
    OneClick-subscribed library catalog.
    """

    def do_run(self):
        self.log.info("OneClickDeltaScript.do_run().")
        items_transmitted, items_updated = self.api.populate_delta()


class OPDSImportScript(Script):
    """Import all books from an OPDS feed."""

    @classmethod
    def arg_parser(cls):
        parser = argparse.ArgumentParser()
        parser.add_argument(
            '--url', 
            help='URL of the OPDS feed to be imported'
        )
        parser.add_argument(
            '--data-source', 
            help='The name of the data source providing the OPDS feed.'
        )
        parser.add_argument(
            '--force', 
            help='Import the feed from scratch, even if it seems like it was already imported.',
            dest='force', action='store_true'
        )
        return parser

    def __init__(self, feed_url, opds_data_source, importer_class, 
                 immediately_presentation_ready=False, cmd_args=None,
                 _db=None):
        if _db:
            self._session = _db

        args = self.parse_command_line(cmd_args)
        self.force_reimport = args.force
        self.feed_url = args.url or feed_url
        self.opds_data_source = args.data_source or opds_data_source
        self.importer_class = importer_class
        self.immediately_presentation_ready = immediately_presentation_ready

    def do_run(self):
        monitor = OPDSImportMonitor(
            self._db, self.feed_url, self.opds_data_source, 
            self.importer_class, 
            immediately_presentation_ready = self.immediately_presentation_ready,
            force_reimport=self.force_reimport
        )
        monitor.run()


class NYTBestSellerListsScript(Script):

    def __init__(self, include_history=False):
        super(NYTBestSellerListsScript, self).__init__()
        self.include_history = include_history
    
    def do_run(self):
        self.api = NYTBestSellerAPI(self._db)
        self.data_source = DataSource.lookup(self._db, DataSource.NYT)
        # For every best-seller list...
        names = self.api.list_of_lists()
        for l in sorted(names['results'], key=lambda x: x['list_name_encoded']):

            name = l['list_name_encoded']
            self.log.info("Handling list %s" % name)
            best = self.api.best_seller_list(l)

            if self.include_history:
                self.api.fill_in_history(best)
            else:
                self.api.update(best)

            # Mirror the list to the database.
            customlist = best.to_customlist(self._db)
            self.log.info(
                "Now %s entries in the list.", len(customlist.entries))
            self._db.commit()


class RefreshMaterializedViewsScript(Script):
    """Refresh all materialized views."""

    @classmethod
    def arg_parser(cls):
        parser = argparse.ArgumentParser()
        parser.add_argument(
            '--blocking-refresh', 
            help="Provide this argument if you're on an older version of Postgres and can't refresh materialized views concurrently.",
            action='store_true',
        )
        return parser

    def do_run(self):
        args = self.parse_command_line()
        if args.blocking_refresh:
            concurrently = ''
        else:
            concurrently = 'CONCURRENTLY'
        # Initialize database
        from model import (
            MaterializedWork,
            MaterializedWorkWithGenre,
        )
        db = self._db
        for i in (MaterializedWork, MaterializedWorkWithGenre):
            view_name = i.__table__.name
            a = time.time()
            db.execute("REFRESH MATERIALIZED VIEW %s %s" % (concurrently, view_name))
            b = time.time()
            print "%s refreshed in %.2f sec." % (view_name, b-a)

        # Close out this session because we're about to create another one.
        db.commit()
        db.close()

        # The normal database connection (which we want almost all the
        # time) wraps everything in a big transaction, but VACUUM
        # can't be executed within a transaction block. So create a
        # separate connection that uses autocommit.
        url = Configuration.database_url()
        engine = create_engine(url, isolation_level="AUTOCOMMIT")
        engine.autocommit = True
        a = time.time()
        engine.execute("VACUUM (VERBOSE, ANALYZE)")
        b = time.time()
        print "Vacuumed in %.2f sec." % (b-a)


class DatabaseMigrationScript(Script):
    """Runs new migrations"""

    name = "Database Migration"
    MIGRATION_WITH_COUNTER = re.compile("\d{8}-(\d+)-(.)+\.(py|sql)")

    @classmethod
    def arg_parser(cls):
        parser = argparse.ArgumentParser()
        parser.add_argument(
            '-d', '--last-run-date',
            help=('A date string representing the last migration file '
                  'run against your database, formatted as YYYY-MM-DD')
        )
        parser.add_argument(
            '-c', '--last-run-counter', type=int,
            help=('An optional digit representing the counter of the last '
                  'migration run against your database. Only necessary if '
                  'multiple migrations were created on the same date.')
        )
        return parser

    @classmethod
    def migratable_files(cls, filelist):
        """Filter a list of files for migratable file extensions"""

        migratable = [f for f in filelist
            if (f.endswith('.py') or f.endswith('.sql'))]
        return cls.sort_migrations(migratable)

    @classmethod
    def sort_migrations(self, migrations):
        """Ensures that migrations with a counter digit are sorted after
        migrations without one.
        """

        def compare_migrations(first, second):
            """Compares migrations according to ideal sorting order.

            - Migrations are first ordered by timestamp (asc).
            - If two migrations have the same timestamp, any migrations
              without counters come before migrations with counters.
            - If two migrations with the same timestamp, have counters,
              migrations are sorted by counter (asc).
            """
            first_datestamp = int(first[:8])
            second_datestamp = int(second[:8])
            datestamp_difference = first_datestamp - second_datestamp
            if datestamp_difference != 0:
                return datestamp_difference

            # Both migrations have the same timestamp, so compare using
            # their counters (default to 0 if no counter is included)
            first_count = self.MIGRATION_WITH_COUNTER.search(first) or 0
            second_count = self.MIGRATION_WITH_COUNTER.search(second) or 0
            if not isinstance(first_count, int):
                first_count = int(first_count.groups()[0])
            if not isinstance(second_count, int):
                second_count = int(second_count.groups()[0])
            return first_count - second_count

        return sorted(migrations, cmp=compare_migrations)

    @property
    def directories_by_priority(self):
        """Returns a list containing the migration directory path for core
        and its container server, organized in priority order (core first)
        """
        current_dir = os.path.split(os.path.abspath(__file__))[0]
        core = os.path.join(current_dir, 'migration')
        server = os.path.join(os.path.split(current_dir)[0], 'migration')

        # Core is listed first, since core makes changes to the core database
        # schema. Server migrations generally fix bugs or otherwise update
        # the data itself.
        return [core, server]

    def do_run(self):
        parsed = self.parse_command_line()
        last_run_date = parsed.last_run_date
        last_run_counter = parsed.last_run_counter

        existing_timestamp = get_one(self._db, Timestamp, service=self.name)
        if last_run_date:
            last_run_datetime = self.parse_time(last_run_date)
            if existing_timestamp:
                existing_timestamp.timestamp = last_run_datetime
                if last_run_counter:
                    existing_timestamp.counter = last_run_counter
            else:
                existing_timestamp, ignore = get_one_or_create(
                    self._db, Timestamp,
                    service=self.name,
                    timestamp=last_run_datetime
                )

        if existing_timestamp:
            migrations, migrations_by_dir = self.fetch_migration_files()

            new_migrations = self.get_new_migrations(
                existing_timestamp, migrations
            )
            if new_migrations:
                # Log the new migrations.
                print "%d new migrations found." % len(new_migrations)
                for migration in new_migrations:
                    print "  - %s" % migration

                self.run_migrations(
                    new_migrations, migrations_by_dir, existing_timestamp
                )
            else:
                print "No new migrations found. Your database is up-to-date."
        else:
            print ""
            print (
                "NO TIMESTAMP FOUND. Run script with timestamp that indicates"
                " the last migration run against this database."
            )
            self.arg_parser().print_help()

    def fetch_migration_files(self):
        """Pulls migration files from the expected locations

        Return a list of migration filenames and a dictionary of those
        files separated by their absolute directory location.
        """
        migrations = list()
        migrations_by_dir = defaultdict(list)

        for directory in self.directories_by_priority:
            # In the case of tests, the container server migration directory
            # may not exist.
            if os.path.isdir(directory):
                dir_migrations = self.migratable_files(os.listdir(directory))
                migrations += dir_migrations
                migrations_by_dir[directory] = dir_migrations

        return migrations, migrations_by_dir

    def get_new_migrations(self, timestamp, migrations):
        """Return a list of migration filenames, representing migrations
        created since the timestamp
        """
        last_run = timestamp.timestamp.strftime('%Y%m%d')
        migrations = self.sort_migrations(migrations)
        new_migrations = [migration for migration in migrations
                          if int(migration[:8]) >= int(last_run)]

        # Multiple migrations run on the same day have an additional digit
        # after the date and a dash, eg:
        #
        #     20150826-1-change_target_age_from_int_to_range.sql
        #
        # When that migration is run, the number will be saved to the
        # 'counter' column of Timestamp, so we have to account for that.
        start_found = False
        later_found = False
        index = 0
        while not start_found and not later_found and index < len(new_migrations):
            start_found, later_found = self._is_matching_migration(
                new_migrations[index], timestamp
            )
            index += 1

        if later_found:
            index -= 1
        new_migrations = new_migrations[index:]
        return new_migrations

    def _is_matching_migration(self, migration_file, timestamp):
        """Determine whether a given migration filename matches a given
        timestamp or is after it.
        """
        is_match = False
        is_after_timestamp = False

        timestamp_str = timestamp.timestamp.strftime('%Y%m%d')
        counter = timestamp.counter

        if migration_file[:8]>=timestamp_str:
            if migration_file[:8]>timestamp_str:
                is_after_timestamp = True
            elif counter:
                count = self.MIGRATION_WITH_COUNTER.search(migration_file)
                if count:
                    migration_num = int(count.groups()[0])
                    if migration_num==counter:
                        is_match = True
                    if migration_num > counter:
                        is_after_timestamp = True
            else:
                is_match = True
        return is_match, is_after_timestamp

    def run_migrations(self, migrations, migrations_by_dir, timestamp):
        """Run each migration, first by timestamp and then by directory
        priority.
        """
        previous = None

        migrations = self.sort_migrations(migrations)
        for migration_file in migrations:
            for d in self.directories_by_priority:
                if migration_file in migrations_by_dir[d]:
                    full_migration_path = os.path.join(d, migration_file)
                    try:
                        self._run_migration(full_migration_path, timestamp)
                        self._db.commit()
                        previous = migration_file
                    except Exception:
                        print
                        print "ERROR: Migration has been halted."
                        print "%s must be migrated manually." % full_migration_path
                        print "=" * 50
                        print traceback.print_exc(file=sys.stdout)
                        sys.exit(1)
        else:
            print "All new migrations have been run."

    def _run_migration(self, migration_path, timestamp):
        """Runs a single SQL or Python migration file"""

        migration_filename = os.path.split(migration_path)[1]

        if migration_path.endswith('.sql'):
            with open(migration_path) as clause:
                sql = clause.read()
                self._db.execute(sql)
        if migration_path.endswith('.py'):
            module_name = migration_filename[:-3]
            imp.load_source(module_name, migration_path)

        # Update timestamp for the migration.
        self.update_timestamp(timestamp, migration_filename)

    def update_timestamp(self, timestamp, migration_file):
        """Updates this service's timestamp to match a given migration"""

        last_run_date = self.parse_time(migration_file[0:8])
        timestamp.timestamp = last_run_date

        # When multiple migration files are created on the same date, an
        # additional number is added. This number is held in the 'counter'
        # column of Timestamp.
        # (It's not ideal, but it avoids creating a new database table.)
        timestamp.counter = None
        match = self.MIGRATION_WITH_COUNTER.search(migration_file)
        if match:
            timestamp.counter = int(match.groups()[0])
        self._db.commit()

        print "New timestamp created at %s for %s" % (
            last_run_date.strftime('%Y-%m-%d'), migration_file
        )


class DatabaseMigrationInitializationScript(DatabaseMigrationScript):

    """Creates a timestamp to kickoff the regular use of
    DatabaseMigrationScript to manage migrations.
    """

    @classmethod
    def arg_parser(cls):
        parser = super(DatabaseMigrationInitializationScript, cls).arg_parser()
        parser.add_argument(
            '-f', '--force', action='store_true',
            help="Force reset the initialization, ignoring any existing timestamps."
        )
        return parser

    def do_run(self, cmd_args=None):
        parsed = self.parse_command_line(cmd_args=cmd_args)
        last_run_date = parsed.last_run_date
        last_run_counter = parsed.last_run_counter

        if last_run_counter and not last_run_date:
            raise ValueError(
                "Timestamp.counter must be reset alongside Timestamp.timestamp")

        existing_timestamp = get_one(self._db, Timestamp, service=self.name)
        if existing_timestamp:
            if parsed.force:
                self.log.warn(
                    "Overwriting existing %s timestamp: %r",
                    self.name, existing_timestamp)
            else:
                raise RuntimeError(
                    "%s timestamp already exists: %r. Use --force to update." %
                    (self.name, existing_timestamp))

        timestamp = existing_timestamp or Timestamp.stamp(
            self._db, service=self.name, collection=None
        )
        if last_run_date:
            submitted_time = self.parse_time(last_run_date)
            timestamp.timestamp = submitted_time
            timestamp.counter = last_run_counter
            self._db.commit()
            return

        migrations = self.fetch_migration_files()[0]
        most_recent_migration = self.sort_migrations(migrations)[-1]

        initial_timestamp = Timestamp.stamp(
            self._db, service=self.name, collection=None
        )
        self.update_timestamp(initial_timestamp, most_recent_migration)



class CheckContributorNamesInDB(IdentifierInputScript):
    """ Checks that contributor sort_names are display_names in 
    "last name, comma, other names" format.  

    Read contributors edition by edition, so that can, if necessary, 
    restrict db query by passed-in identifiers, and so can find associated 
    license pools to register author complaints to.

    NOTE:  There's also CheckContributorNamesOnWeb in metadata, 
    it's a child of this script.  Use it to check our knowledge against 
    viaf, with the newer better sort_name selection and formatting.

    TODO: make sure don't start at beginning again when interrupt while batch job is running.
    """

    COMPLAINT_SOURCE = "CheckContributorNamesInDB"
    COMPLAINT_TYPE = "http://librarysimplified.org/terms/problem/wrong-author";


    def __init__(self, _db=None, cmd_args=None):
        super(CheckContributorNamesInDB, self).__init__(_db=_db)

        self.parsed_args = self.parse_command_line(_db=self._db, cmd_args=cmd_args)


    @classmethod
    def make_query(self, _db, identifier_type, identifiers, log=None):
        query = _db.query(Edition)
        if identifiers or identifier_type:
            query = query.join(Edition.primary_identifier)

        # we only want to look at editions with license pools, in case we want to make a Complaint
        query = query.join(Edition.is_presentation_for)

        if identifiers:
            if log:
                log.info(
                    'Restricted to %d specific identifiers.' % len(identifiers)
                )
            query = query.filter(
                Edition.primary_identifier_id.in_([x.id for x in identifiers])
            )
        if identifier_type:
            if log:
                log.info(
                    'Restricted to identifier type "%s".' % identifier_type
                )
            query = query.filter(Identifier.type==identifier_type)

        if log:
            log.info(
                "Processing %d editions.", query.count()
            )

        return query.order_by(Edition.id)


    def run(self, batch_size=10):
        
        self.query = self.make_query(
            self._db, self.parsed_args.identifier_type, self.parsed_args.identifiers, self.log
        )

        editions = True
        offset = 0
        output = "ContributorID|\tSortName|\tDisplayName|\tComputedSortName|\tResolution|\tComplaintSource"
        print output.encode("utf8")

        while editions:
            my_query = self.query.offset(offset).limit(batch_size)
            editions = my_query.all()

            for edition in editions:
                if edition.contributions:
                    for contribution in edition.contributions:
                        self.process_contribution_local(self._db, contribution, self.log)
            offset += batch_size

            self._db.commit()
        self._db.commit()


    def process_contribution_local(self, _db, contribution, log=None):
        if not contribution or not contribution.edition:
            return

        contributor = contribution.contributor

        identifier = contribution.edition.primary_identifier

        if contributor.sort_name and contributor.display_name:
            computed_sort_name_local_new = unicodedata.normalize("NFKD", unicode(display_name_to_sort_name(contributor.display_name)))
            # Did HumanName parser produce a differet result from the plain comma replacement?
            if (contributor.sort_name.strip().lower() != computed_sort_name_local_new.strip().lower()):
                error_message_detail = "Contributor[id=%s].sort_name is oddly different from computed_sort_name, human intervention required." % contributor.id

                # computed names don't match.  by how much?  if it's a matter of a comma or a misplaced 
                # suffix, we can fix without asking for human intervention.  if the names are very different, 
                # there's a chance the sort and display names are different on purpose, s.a. when foreign names 
                # are passed as translated into only one of the fields, or when the author has a popular pseudonym. 
                # best ask a human.

                # if the relative lengths are off by more than a stray space or comma, ask a human
                # it probably means that a human metadata professional had added an explanation/expansion to the 
                # sort_name, s.a. "Bob A. Jones" --> "Bob A. (Allan) Jones", and we'd rather not replace this data 
                # with the "Jones, Bob A." that the auto-algorigthm would generate.
                length_difference = len(contributor.sort_name.strip()) - len(computed_sort_name_local_new.strip())
                if abs(length_difference) > 3:
                    return self.process_local_mismatch(_db=_db, contribution=contribution,  
                        computed_sort_name=computed_sort_name_local_new, error_message_detail=error_message_detail, log=log)

                match_ratio = contributor_name_match_ratio(contributor.sort_name, computed_sort_name_local_new, normalize_names=False)

                if (match_ratio < 40):
                    # ask a human.  this kind of score can happen when the sort_name is a transliteration of the display_name, 
                    # and is non-trivial to fix.  
                    self.process_local_mismatch(_db=_db, contribution=contribution, 
                        computed_sort_name=computed_sort_name_local_new, error_message_detail=error_message_detail, log=log)
                else:
                    # we can fix it!
                    output = "%s|\t%s|\t%s|\t%s|\tlocal_fix" % (contributor.id, contributor.sort_name, contributor.display_name, computed_sort_name_local_new)
                    print output.encode("utf8")
                    self.set_contributor_sort_name(computed_sort_name_local_new, contribution)


    @classmethod
    def set_contributor_sort_name(cls, sort_name, contribution):
        """ Sets the contributor.sort_name and associated edition.author_name to the passed-in value. """
        contribution.contributor.sort_name = sort_name

        # also change edition.sort_author, if the author was primary
        # Note: I considered using contribution.edition.author_contributors, but 
        # found that it's not impossible to have a messy dataset that doesn't work on.  
        # For our purpose here, the following logic is cleaner-acting:
        # If this author appears as Primary Author anywhere on the edition, then change edition.sort_author.
        edition_contributions = contribution.edition.contributions
        for edition_contribution in edition_contributions:
            if ((edition_contribution.role == Contributor.PRIMARY_AUTHOR_ROLE) and 
                (edition_contribution.contributor.display_name == contribution.contributor.display_name)):
                contribution.edition.sort_author = sort_name


    def process_local_mismatch(self, _db, contribution, computed_sort_name, error_message_detail, log=None):
        """
        Determines if a problem is to be investigated further or recorded as a Complaint, 
        to be solved by a human.  In this class, it's always a complaint.  In the overridden 
        method in the child class in metadata_wrangler code, we sometimes go do a web query.
        """ 
        self.register_problem(source=self.COMPLAINT_SOURCE, contribution=contribution, 
            computed_sort_name=computed_sort_name, error_message_detail=error_message_detail, log=log)


    @classmethod
    def register_problem(cls, source, contribution, computed_sort_name, error_message_detail, log=None):
        """
        Make a Complaint in the database, so a human can take a look at this Contributor's name
        and resolve whatever the complex issue that got us here.
        """
        success = True
        contributor = contribution.contributor

        pool = contribution.edition.is_presentation_for
        try:
            complaint, is_new = Complaint.register(pool, cls.COMPLAINT_TYPE, source, error_message_detail)
            output = "%s|\t%s|\t%s|\t%s|\tcomplain|\t%s" % (contributor.id, contributor.sort_name, contributor.display_name, computed_sort_name, source)
            print output.encode("utf8")
        except ValueError, e:
            # log and move on, don't stop run
            log.error("Error registering complaint: %r", contributor, exc_info=e)
            success = False

        return success






class Explain(IdentifierInputScript):
    """Explain everything known about a given work."""
    def run(self):
        param_args = self.parse_command_line(self._db)
        identifier_ids = [x.id for x in param_args.identifiers]
        editions = self._db.query(Edition).filter(
            Edition.primary_identifier_id.in_(identifier_ids)
        )

        policy = None
        for edition in editions:
            self.explain(self._db, edition, policy)
            print "-" * 80

    @classmethod
    def explain(cls, _db, edition, presentation_calculation_policy=None):
        if edition.medium not in ('Book', 'Audio'):
            # we haven't yet decided what to display for you
            return

        # Tell about the Edition record.
        output = "%s (%s, %s) according to %s" % (edition.title, edition.author, edition.medium, edition.data_source.name)
        print output.encode("utf8")
        print " Permanent work ID: %s" % edition.permanent_work_id
        print " Metadata URL: http://metadata.alpha.librarysimplified.org/lookup?urn=%s" % edition.primary_identifier.urn

        seen = set()
        cls.explain_identifier(edition.primary_identifier, True, seen, 1, 0)

        # Find all contributions, and tell about the contributors.
        if edition.contributions:
            for contribution in edition.contributions:
                cls.explain_contribution(contribution)

        # Tell about the LicensePool.
        lp = edition.license_pool
        if lp:
            cls.explain_license_pool(lp)
        else:
            print " No associated license pool."

        # Tell about the Work.
        work = edition.work
        if work:
            cls.explain_work(work)
        else:
            print " No associated work."

        # Note:  Can change DB state.
        if work and presentation_calculation_policy is not None:
             print "!!! About to calculate presentation!"
             work.calculate_presentation(policy=presentation_calculation_policy)
             print "!!! All done!"
             print
             print "After recalculating presentation:"
             cls.explain_work(work)


    @classmethod
    def explain_contribution(cls, contribution):
        contributor_id = contribution.contributor.id
        contributor_sort_name = contribution.contributor.sort_name
        contributor_display_name = contribution.contributor.display_name
        output = " Contributor[%s]: contributor_sort_name=%s, contributor_display_name=%s, " % (contributor_id, contributor_sort_name, contributor_display_name)
        print output.encode("utf8")


    @classmethod
    def explain_identifier(cls, identifier, primary, seen, strength, level):
        indent = "  " * level
        if primary:
            ident = "Primary identifier"
        else:
            ident = "Identifier"
        if primary:
            strength = 1
        output = "%s %s: %s/%s (q=%s)" % (indent, ident, identifier.type, identifier.identifier, strength)
        print output.encode("utf8")

        _db = Session.object_session(identifier)
        classifications = Identifier.classifications_for_identifier_ids(
            _db, [identifier.id])
        for classification in classifications:
            subject = classification.subject
            genre = subject.genre
            if genre:
                genre = genre.name
            else:
                genre = "(!genre)"
            #print "%s  %s says: %s/%s %s w=%s" % (
            #    indent, classification.data_source.name,
            #    subject.identifier, subject.name, genre, classification.weight
            #)
        seen.add(identifier)
        for equivalency in identifier.equivalencies:
            if equivalency.id in seen:
                continue
            seen.add(equivalency.id)
            output = equivalency.output
            cls.explain_identifier(output, False, seen,
                                    equivalency.strength, level+1)

    @classmethod
    def explain_license_pool(cls, pool):
        print "Licensepool info:"
        print " Delivery mechanisms:"
        if pool.delivery_mechanisms:
            for lpdm in pool.delivery_mechanisms:
                dm = lpdm.delivery_mechanism
                if dm.default_client_can_fulfill:
                    fulfillable = "Fulfillable"
                else:
                    fulfillable = "Unfulfillable"
                print "  %s %s/%s" % (fulfillable, dm.content_type, dm.drm_scheme)
        else:
            print " No delivery mechanisms."
        print " %s owned, %d available, %d holds, %d reserves" % (
            pool.licenses_owned, pool.licenses_available, pool.patrons_in_hold_queue, pool.licenses_reserved
        )

    @classmethod
    def explain_work(cls, work):
        print "Work info:"
        if work.presentation_edition:
            print " Identifier of presentation edition: %r" % work.presentation_edition.primary_identifier
        else:
            print " No presentation edition."
        print " Fiction: %s" % work.fiction
        print " Audience: %s" % work.audience
        print " Target age: %r" % work.target_age
        print " %s genres." % (len(work.genres))
        for genre in work.genres:
            print " ", genre
        print " License pools:"
        for pool in work.license_pools:
            active = "SUPERCEDED"
            if not pool.superceded:
                active = "ACTIVE"
            print "  %s: %r" % (active, pool.identifier)



class SubjectAssignmentScript(SubjectInputScript):

    def run(self):
        args = self.parse_command_line(self._db)
        monitor = SubjectAssignmentMonitor(
            self._db, args.subject_type, args.subject_filter
        )
        monitor.run()


class MockStdin(object):
    """Mock a list of identifiers passed in on standard input."""
    def __init__(self, *lines):
        self.lines = lines

    def readlines(self):
        lines = self.lines
        self.lines = []
        return lines<|MERGE_RESOLUTION|>--- conflicted
+++ resolved
@@ -60,7 +60,6 @@
 from opds_import import OPDSImportMonitor
 from oneclick import OneClickAPI, MockOneClickAPI
 from overdrive import OverdriveBibliographicCoverageProvider
-from threem import ThreeMBibliographicCoverageProvider
 from util.opds_writer import OPDSFeed
 from util.personal_names import (
     contributor_name_match_ratio, 
@@ -68,12 +67,9 @@
     is_corporate_name
 )
 
-<<<<<<< HEAD
 from bibliotheca import (
     BibliothecaBibliographicCoverageProvider,
 )
-=======
->>>>>>> 9d870bcc
 
 
 class Script(object):
